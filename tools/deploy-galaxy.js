--- conflicted
+++ resolved
@@ -209,11 +209,7 @@
         stats.recordPackages();
       });
       if (statsMessages.hasMessages()) {
-<<<<<<< HEAD
-        process.stdout.write("Error talking to stats server:\n" +
-=======
         process.stdout.write("Error recording package list:\n" +
->>>>>>> dfd1fbcb
                              statsMessages.formatMessages());
         // ... but continue;
       }
