--- conflicted
+++ resolved
@@ -1106,8 +1106,7 @@
           minify: argv.production,
           once: argv.once,
           testPackages: testPackages,
-<<<<<<< HEAD
-          settingsFile: new_argv.settings,
+          settingsFile: argv.settings,
           banner: "Tests"
         });
       }
@@ -1196,9 +1195,6 @@
             packages: [ packageName ],
             release: context.releaseVersion
           });
-=======
-          settingsFile: argv.settings
->>>>>>> 0bf4594a
         });
       if (messages.hasMessages()) {
         process.stderr.write(messages.formatMessages());
