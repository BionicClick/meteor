--- conflicted
+++ resolved
@@ -25,15 +25,9 @@
 // You should also update this whenever you update any of the packages used
 // directly by the isopack creation process (eg js-analyze) since they do not
 // end up as watched dependencies. (At least for now, packages only used in
-<<<<<<< HEAD
-// target creation (eg minifiers and dev-bundle-fetcher) don't require you to
-// update BUILT_BY, though you will need to quit and rerun "meteor run".)
-compiler.BUILT_BY = 'meteor/16';
-=======
 // target creation (eg minifiers) don't require you to update BUILT_BY, though
 // you will need to quit and rerun "meteor run".)
-compiler.BUILT_BY = 'meteor/15';
->>>>>>> a56d73fd
+compiler.BUILT_BY = 'meteor/16';
 
 // This is a list of all possible architectures that a build can target. (Client
 // is expanded into 'web.browser' and 'web.cordova')
