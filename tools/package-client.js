--- conflicted
+++ resolved
@@ -43,8 +43,6 @@
   };
 };
 
-<<<<<<< HEAD
-=======
 // Given a connection, makes a call to the package server.  (Checks to see if
 // the connection is connected, and reconnectes if needed -- a workaround for
 // the fact that connections in the tool do not reconnect)
@@ -100,7 +98,6 @@
   return ret;
 };
 
->>>>>>> c9697bd6
 // Requests and returns one page of new package data that we haven't cached on
 // disk. We assume that data is cached chronologically, so essentially, we are
 // asking for a diff from the last time that we did this.
