var fs = require("fs");
var path = require("path");

var files = require('./files.js');
var utils = require('./utils.js');
var release = require('./release.js');
var mongoExitCodes = require('./mongo-exit-codes.js');
var fiberHelpers = require('./fiber-helpers.js');
var inFiber = fiberHelpers.inFiber;
var runLog = require('./run-log.js');

var _ = require('underscore');
var uniload = require('./uniload.js');
var Fiber = require('fibers');
var Future = require('fibers/future');

// Given a Mongo URL, open an interative Mongo shell on this terminal
// on that database.
var runMongoShell = function (url) {
  var mongoPath = path.join(files.getDevBundle(), 'mongodb', 'bin', 'mongo');
  // XXX mongo URLs are not real URLs (notably, the comma-separation for
  // multiple hosts). We've had a little better luck using the mongodb-uri npm
  // package.
  var mongoUrl = require('url').parse(url);
  var auth = mongoUrl.auth && mongoUrl.auth.split(':');
  var ssl = require('querystring').parse(mongoUrl.query).ssl === "true";

  var args = [];
  if (ssl) args.push('--ssl');
  if (auth) args.push('-u', auth[0]);
  if (auth) args.push('-p', auth[1]);
  args.push(mongoUrl.hostname + ':' + mongoUrl.port + mongoUrl.pathname);

  var child_process = require('child_process');
  var proc = child_process.spawn(mongoPath,
                                 args,
                                 { stdio: 'inherit' });
};


// Find all running Mongo processes that were started by this program
// (even by other simultaneous runs of this program). If passed,
// appDir and port act as filters on the list of running mongos.
//
// Yields. Returns an array of objects with keys pid, port, appDir.
var findMongoPids = function (appDir, port) {
  var fut = new Future;

  // 'ps ax' should be standard across all MacOS and Linux.
  var child_process = require('child_process');
  child_process.exec(
    'ps ax',
    function (error, stdout, stderr) {
      if (error) {
        fut['throw'](new Error("Couldn't run ps ax: " + JSON.stringify(error)));
        return;
      }

      var ret = [];
      _.each(stdout.split('\n'), function (line) {
        // Matches mongos we start. Note that this matches
        // 'fake-mongod' (our mongod stub for automated tests) as well
        // as 'mongod'.
        var m = line.match(/^\s*(\d+).+mongod .+--port (\d+) --dbpath (.+)(?:\/|\\)\.meteor(?:\/|\\)local(?:\/|\\)db/);
        if (m && m.length === 4) {
          var foundPid =  parseInt(m[1]);
          var foundPort = parseInt(m[2]);
          var foundPath = m[3];

          if ( (! port || port === foundPort) &&
               (! appDir || appDir === foundPath)) {
            ret.push({
              pid: foundPid,
              port: foundPort,
              appDir: foundPath
            });
          }
        }
      });

      fut['return'](ret);
    });

  return fut.wait();
};


// See if mongo is running already. Yields. Returns the port that
// mongo is running on or null if mongo is not running.
var findMongoPort = function (appDir) {
  var pids = findMongoPids(appDir);

  if (pids.length !== 1) {
    return null;
  }

  var pid = pids[0].pid;
  try {
    process.kill(pid, 0); // make sure it is still alive
  } catch (e) {
    return null;
  }

  return pids[0].port;
};


// Kill any mongos running on 'port'. Yields, and returns once they
// are all dead. Throws an exception on failure.
//
// This is a big hammer for dealing with still running mongos, but
// smaller hammers have failed before and it is getting tiresome.
var findMongoAndKillItDead = function (port) {
  var pids = findMongoPids(null, port);

  if (! pids.length)
    return; // nothing to kill

  // Go through the list serially. There really should only ever be
  // one but we're not taking any chances.
  _.each(pids, function (processInfo) {
    var pid = processInfo.pid;

    // Send kill attempts and wait. First a SIGINT, then if it isn't
    // dead within 2 sec, SIGKILL. Check every 100ms to see if it's
    // dead.
    for (var attempts = 1; attempts <= 40; attempts ++) {
      var signal = 0;
      if (attempts === 1)
        signal = 'SIGINT';
      else if (attempts === 20 || attempts === 30)
        signal = 'SIGKILL';

      try {
        process.kill(pid, signal);
      } catch (e) {
        // it's dead. on to the next one
        return;
      }

      utils.sleepMs(100);
    }

    // give up after 4 seconds.
    // XXX should actually catch this higher up and print a nice
    // error. foreseeable conditions should never result in exceptions
    // for the user.
    throw new Error("Can't kill running mongo (pid " + pid + ").");
  });
};

var StoppedDuringLaunch = function () {};

// Starts a single instance of mongod, and configures it properly as a singleton
// replica set. Yields.  Returns once the mongod is successfully listening (or
// the process exited).
//
// Takes an onExit handler, which will be invoked when the process exits (which
// may be before or after this function returns depending on whether or not it
// ever successfully started).
//
// If the 'multiple' option is set, it actually sets up three mongod instances
// (launching the second and third on the next two ports after the specified
// port). In this case, if any of the three instances exit for any reason, all
// are killed (and onExit is then invoked). Also, the entirety of all three
// databases is deleted before starting up.  This is mode intended for testing
// mongo failover, not for normal development or production use.
var launchMongo = function (options) {
  var onExit = options.onExit || function () {};

  var noOplog = false;
  var mongod_path = path.join(
    files.getDevBundle(), 'mongodb', 'bin', 'mongod');
  var replSetName = 'meteor';

  // Automated testing: If this is set, instead of starting mongod, we
  // start our stub (fake-mongod) which can then be remote-controlled
  // by the test.
  if (process.env.METEOR_TEST_FAKE_MONGOD_CONTROL_PORT) {
    if (options.multiple)
      throw Error("Can't specify multiple with fake mongod");

    mongod_path = path.join(files.getCurrentToolsDir(),
                            'tools', 'tests', 'fake-mongod', 'fake-mongod');

    // oplog support requires sending admin commands to mongod, so
    // it'd be hard to make fake-mongod support it.
    noOplog = true;
  }

  // add .gitignore if needed.
  files.addToGitignore(path.join(options.appDir, '.meteor'), 'local');

  var subHandles = [];
  var stopped = false;
  var stopFuture = new Future;

  // Like Future.wrap and _.bind in one.
  var yieldingMethod = function (/* object, methodName, args */) {
    var args = _.toArray(arguments);
    var object = args.shift();
    var methodName = args.shift();
    var f = new Future;
    args.push(f.resolver());
    object[methodName].apply(object, args);
    return fiberHelpers.waitForOne(stopFuture, f);
  };

  var handle = {
    stop: function () {
      if (stopped)
        return;
      stopped = true;
      _.each(subHandles, function (handle) {
        handle.stop();
      });

      stopFuture.throw(new StoppedDuringLaunch);
    }
  };

  var launchOneMongoAndWaitForReadyForInitiate = function (dbPath, port,
                                                           portFile) {
    files.mkdir_p(dbPath, 0755);

    var proc = null;
    var procExitHandler;

    findMongoAndKillItDead(port);

    if (options.multiple) {
      // This is only for testing, so we're OK with incurring the replset
      // setup on each startup.
      files.rm_recursive(dbPath);
      files.mkdir_p(dbPath, 0755);
    } else if (portFile) {
      var portFileExists = false;
      var matchingPortFileExists = false;
      try {
        matchingPortFileExists = +(fs.readFileSync(portFile)) === port;
        portFileExists = true;
      } catch (e) {
        if (!e || e.code !== 'ENOENT')
          throw e;
      }

<<<<<<< HEAD
      // Load mongo-livedata so we'll be able to talk to it.
      var mongoNpmModule = uniload.load({
        packages: [ 'mongo-livedata' ],
        release: release.current.name
      })['mongo-livedata'].MongoInternals.NpmModule;
=======
      // If this is the first time we're using this DB, or we changed port since
      // the last time, then we want to destroy any existing replSet
      // configuration and create a new one. First we delete the "local"
      // database if it exists. (It's a pain and slow to change the port in an
      // existing replSet configuration. It's also a little slow to initiate a
      // new replSet, thus the attempt to not do it unless the port changes.)
      //
      // In the "multiple" case, we just wipe out the entire database and incur
      // the cost, because this won't affect normal users running meteor.
      if (!matchingPortFileExists) {
        // Delete the port file if it exists, so we don't mistakenly believe
        // that the DB is still configured.
        if (portFileExists)
          fs.unlinkSync(portFile);

        try {
          var dbFiles = fs.readdirSync(dbPath);
        } catch (e) {
          if (!e || e.code !== 'ENOENT')
            throw e;
        }
        _.each(dbFiles, function (dbFile) {
          if (/^local\./.test(dbFile)) {
            fs.unlinkSync(path.join(dbPath, dbFile));
          }
        });
      }
>>>>>>> 3b21c2d9
    }

    // Start mongod with a dummy replSet and wait for it to listen.
    var child_process = require('child_process');

    // Let's not actually start a process if we yielded (eg during
    // findMongoAndKillItDead) and we decided to stop in the middle (eg, because
    // we're in multiple mode and another process exited).
    if (stopped)
      return;
    proc = child_process.spawn(mongod_path, [
      // nb: cli-test.sh and findMongoPids make strong assumptions about the
      // order of the arguments! Check them before changing any arguments.
      '--bind_ip', '127.0.0.1',
      '--smallfiles',
      '--nohttpinterface',
      '--port', port,
      '--dbpath', dbPath,
      // Use an 8MB oplog rather than 256MB. Uses less space on disk and
      // initializes faster. (Not recommended for production!)
      '--oplogSize', '8',
      '--replSet', replSetName
    ]);
    subHandles.push({
      stop: function () {
        if (proc) {
          proc.removeListener('exit', procExitHandler);
          proc.kill('SIGINT');
          proc = null;
        }
      }
    });

    procExitHandler = inFiber(function (code, signal) {
      // Defang subHandle.stop().
      proc = null;

      // Kill any other processes too. This will also remove
      // procExitHandler from the other processes, so onExit will only be called
      // once.
      handle.stop();

      // Invoke the outer onExit callback.
      onExit(code, signal, stderrOutput);
    });
    proc.on('exit', procExitHandler);

    var listening = false;
    var replSetReadyToBeInitiated = false;
    var replSetReady = false;

    var readyToTalkFuture = new Future;

    var maybeReadyToTalk = function () {
      if (readyToTalkFuture.isResolved())
        return;
      if (listening && (noOplog || replSetReadyToBeInitiated || replSetReady)) {
        proc.stdout.removeListener('data', stdoutOnData);
        readyToTalkFuture.return();
      }
    };

    var stdoutOnData = inFiber(function (data) {
      // note: don't use "else ifs" in this, because 'data' can have multiple
      // lines
      if (/config from self or any seed \(EMPTYCONFIG\)/.test(data)) {
        replSetReadyToBeInitiated = true;
        maybeReadyToTalk();
      }

      if (/ \[initandlisten\] waiting for connections on port/.test(data)) {
        listening = true;
        maybeReadyToTalk();
      }

      if (/ \[rsMgr\] replSet (PRIMARY|SECONDARY)/.test(data)) {
        replSetReady = true;
        maybeReadyToTalk();
      }
    });
    proc.stdout.setEncoding('utf8');
    proc.stdout.on('data', stdoutOnData);

    var stderrOutput = '';
    proc.stderr.setEncoding('utf8');
    proc.stderr.on('data', function (data) {
      stderrOutput += data;
    });

    fiberHelpers.waitForOne(stopFuture, readyToTalkFuture);
  };


  var initiateReplSetAndWaitForReady = function () {
    try {
      // Load mongo-livedata so we'll be able to talk to it.
      var mongoNpmModule = unipackage.load({
        library: release.current.library,
        packages: [ 'mongo-livedata' ],
        release: release.current.name
      })['mongo-livedata'].MongoInternals.NpmModule;

      // Connect to the intended primary and start a replset.
      var db = new mongoNpmModule.Db(
        'meteor',
        new mongoNpmModule.Server('127.0.0.1', options.port, {poolSize: 1}),
        {safe: true});
      yieldingMethod(db, 'open');
      if (stopped)
        return;
      var configuration = {
        _id: replSetName,
        members: [{_id: 0, host: '127.0.0.1:' + options.port, priority: 100}]
      };
      if (options.multiple) {
        // Add two more members: one of which should start as secondary but
        // could in theory become primary, and one of which can never be
        // primary.
        configuration.members.push({
          _id: 1, host: '127.0.0.1:' + (options.port + 1), priority: 5
        });
        configuration.members.push({
          _id: 2, host: '127.0.0.1:' + (options.port + 2), priority: 0
        });
      }

      var initiateResult = yieldingMethod(
        db.admin(), 'command', {replSetInitiate: configuration});
      if (stopped)
        return;
      // why this isn't in the error is unclear.
      if (initiateResult && initiateResult.documents
          && initiateResult.documents[0]
          && initiateResult.documents[0].errmsg) {
        var err = initiateResult.documents[0].errmsg;
        if (err !== "already initialized") {
          throw Error("rs.initiate error: " +
                      initiateResult.documents[0].errmsg);
        }
      }
      // XXX timeout eventually?
      while (!stopped) {
        var status = yieldingMethod(db.admin(), 'command',
                                    {replSetGetStatus: 1});
        if (!(status && status.documents && status.documents[0]))
          throw status;
        status = status.documents[0];
        if (!status.ok) {
          if (status.startupStatus === 6) {  // "SOON"
            utils.sleepMs(20);
            continue;
          }
          throw status.errmsg;
        }
        // See http://docs.mongodb.org/manual/reference/replica-states/
        // for information about the various states.

        // Are any of the members starting up or recovering?
        if (_.any(status.members, function (member) {
          return member.stateStr === 'STARTUP' ||
            member.stateStr === 'STARTUP2' ||
            member.stateStr === 'RECOVERING';
        })) {
          utils.sleepMs(20);
          continue;
        }

        // Is the intended primary currently a secondary? (It passes through
        // that phase briefly.)

        if (status.members[0].stateStr === 'SECONDARY') {
          utils.sleepMs(20);
          continue;
        }

        // Anything else for the intended primary is probably an error.
        if (status.members[0].stateStr !== 'PRIMARY') {
          throw Error("Unexpected Mongo status: " + JSON.stringify(status));
        }

        // Anything but secondary for the other members is probably an error.
        for (var i = 1; i < status.members.length; ++i) {
          if (status.members[i].stateStr !== 'SECONDARY') {
            throw Error("Unexpected Mongo secondary status: " +
                        JSON.stringify(status));
          }
        }

        break;
      }

      db.close(true /* means "the app is closing the connection" */);
    } catch (e) {
      // If the process has exited, we're doing another form of error
      // handling. No need to throw random low-level errors farther.
      if (!stopped || (e instanceof StoppedDuringLaunch))
        throw e;
    }
  };

  try {
    if (options.multiple) {
      var dbBasePath = path.join(options.appDir, '.meteor', 'local', 'dbs');
      _.each(_.range(3), function (i) {
        // Did we get stopped (eg, by one of the processes exiting) by now? Then
        // don't start anything new.
        if (stopped)
          return;
        var dbPath = path.join(options.appDir, '.meteor', 'local', 'dbs', ''+i);
        launchOneMongoAndWaitForReadyForInitiate(dbPath, options.port + i);
      });
      if (!stopped) {
        initiateReplSetAndWaitForReady();
      }
    } else {
      var dbPath = path.join(options.appDir, '.meteor', 'local', 'db');
      var portFile = !noOplog && path.join(dbPath, 'METEOR-PORT');
      launchOneMongoAndWaitForReadyForInitiate(dbPath, options.port, portFile);
      if (!stopped && !noOplog) {
        initiateReplSetAndWaitForReady();
        if (!stopped) {
          // Write down that we configured the database properly.
          fs.writeFileSync(portFile, options.port);
        }
      }
    }
  } catch (e) {
    if (!(e instanceof StoppedDuringLaunch))
      throw e;
  }

  if (stopped)
    return null;

  return handle;
};

// This runs a Mongo process and restarts it whenever it fails. If it
// restarts too often, we give up on restarting it, diagnostics are
// logged, and onFailure is called.
//
// options: appDir, port, onFailure, multiple
var MongoRunner = function (options) {
  var self = this;
  self.appDir = options.appDir;
  self.port = options.port;
  self.onFailure = options.onFailure;
  self.multiple = options.multiple;

  self.handle = null;
  self.shuttingDown = false;
  self.startupFuture = null;

  self.errorCount = 0;
  self.errorTimer = null;
  self.restartTimer = null;
};

_.extend(MongoRunner.prototype, {
  // Blocks (yields) until the server has started for the first time
  // and is accepting connections. (It might subsequently die and be
  // restarted; we won't tell you about that.) Returns true if we were
  // able to get it to start at least once.
  //
  // If the server fails to start for the first time (after a few
  // restarts), we'll print a message and give up, returning false.
  start: function () {
    var self = this;

    if (self.handle)
      throw new Error("already running?");

    self._startOrRestart();

    // Did we properly start up? Great!
    if (self.handle)
      return;

    // Are we shutting down? OK.
    if (self.shuttingDown)
      return;

    // Otherwise, wait for a successful _startOrRestart, or a failure.
    if (!self.startupFuture) {
      self.startupFuture = new Future;
      self.startupFuture.wait();
    }
  },

  // Tries to launch Mongo once.  It returns when either (a) Mongo is listening
  // or (b) mongod exited before it got to the point of listening.
  //
  // (To be specific: in non-multiple mode, this means that the single mongod is
  // listening and the primary, or that the single mongod died. In multiple
  // mode, it means that the first mongod is listening and is primary and the
  // other mongods are listening and are secondary, or that any mongod died (and
  // it tried to kill the others).)
  //
  // In case (a), self.handle will be the handle returned from launchMongo; in
  // case (b) self.handle will be null.
  _startOrRestart: function () {
    var self = this;

    if (self.handle)
      throw new Error("already running?");

    self.handle = launchMongo({
      appDir: self.appDir,
      port: self.port,
      multiple: self.multiple,
      onExit: _.bind(self._exited, self)
    });
    if (self.handle) {
      self._allowStartupToReturn();
    }
  },

  _exited: function (code, signal, stderr) {
    var self = this;

    self.handle = null;

    // If Mongo exited because (or rather, anytime after) we told it
    // to exit, great, nothing to do. Otherwise, we'll print an error
    // and try to restart.
    if (self.shuttingDown)
      return;

    // Print the last 20 lines of stderr.
    runLog.log(
      stderr.split('\n').slice(-20).join('\n') +
      "Unexpected mongo exit code " + code +
        (self.multiple ? "." : ". Restarting."));

    // If we're in multiple mode, we never try to restart. That's to keep the
    // test-only multiple code simple.
    if (self.multiple) {
      self._fail();
      return;
    }

    // We'll restart it up to 3 times in a row. The counter is reset
    // when 5 seconds goes without a restart. (Note that by using a
    // timer instead of looking at the current date, we avoid getting
    // confused by time changes.)
    self.errorCount ++;
    if (self.errorTimer)
      clearTimeout(self.errorTimer);
    self.errorTimer = setTimeout(function () {
      self.errorTimer = null;
      self.errorCount = 0;
    }, 5000);

    if (self.errorCount < 3) {
      // Wait a second, then restart.
      self.restartTimer = setTimeout(inFiber(function () {
        self.restartTimer = null;
        self._startOrRestart();
      }), 1000);
      return;
    }

    // Too many restarts, too quicky. It's dead. Print friendly
    // diagnostics and give up.
    var explanation = mongoExitCodes.Codes[code];
    var message = "Can't start Mongo server.";

    if (explanation)
      message += "\n" + explanation.longText;

    if (explanation === mongoExitCodes.EXIT_NET_ERROR) {
      message += "\n\n" +
"Check for other processes listening on port " + self.port + "\n" +
"or other Meteor instances running in the same project.";
    }

    if (! explanation && /GLIBC/i.test(stderr)) {
      message += "\n\n" +
"Looks like you are trying to run Meteor on an old Linux distribution.\n" +
"Meteor on Linux requires glibc version 2.9 or above. Try upgrading your\n" +
"distribution to the latest version.";
    }

    runLog.log(message);
    self._fail();
  },

  // Idempotent
  stop: function () {
    var self = this;

    if (self.shuttingDown)
      return;

    self.shuttingDown = true;

    self.errorTimer && clearTimeout(self.errorTimer);
    self.restartTimer && clearTimeout(self.restartTimer);

    if (self.handle) {
      self.handle.stop();
      self.handle = null;
    }
  },

  _allowStartupToReturn: function () {
    var self = this;
    if (self.startupFuture) {
      var startupFuture = self.startupFuture;
      self.startupFuture = null;
      startupFuture.return();
    }
  },

  _fail: function () {
    var self = this;
    self.stop();
    self.onFailure && self.onFailure();
    self._allowStartupToReturn();
  },

  _mongoHosts: function () {
    var self = this;
    var ports = [self.port];
    if (self.multiple) {
      ports.push(self.port + 1, self.port + 2);
    }
    return _.map(ports, function (port) {
      return "127.0.0.1:" + port;
    }).join(",");
  },

  mongoUrl: function () {
    var self = this;
    return "mongodb://" + self._mongoHosts() + "/meteor";
  },

  oplogUrl: function () {
    var self = this;
    return "mongodb://" + self._mongoHosts() + "/local";
  }
});


exports.runMongoShell = runMongoShell;
exports.findMongoPort = findMongoPort;
exports.MongoRunner = MongoRunner;<|MERGE_RESOLUTION|>--- conflicted
+++ resolved
@@ -244,13 +244,6 @@
           throw e;
       }
 
-<<<<<<< HEAD
-      // Load mongo-livedata so we'll be able to talk to it.
-      var mongoNpmModule = uniload.load({
-        packages: [ 'mongo-livedata' ],
-        release: release.current.name
-      })['mongo-livedata'].MongoInternals.NpmModule;
-=======
       // If this is the first time we're using this DB, or we changed port since
       // the last time, then we want to destroy any existing replSet
       // configuration and create a new one. First we delete the "local"
@@ -278,7 +271,6 @@
           }
         });
       }
->>>>>>> 3b21c2d9
     }
 
     // Start mongod with a dummy replSet and wait for it to listen.
@@ -375,8 +367,7 @@
   var initiateReplSetAndWaitForReady = function () {
     try {
       // Load mongo-livedata so we'll be able to talk to it.
-      var mongoNpmModule = unipackage.load({
-        library: release.current.library,
+      var mongoNpmModule = uniload.load({
         packages: [ 'mongo-livedata' ],
         release: release.current.name
       })['mongo-livedata'].MongoInternals.NpmModule;
