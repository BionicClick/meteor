--- conflicted
+++ resolved
@@ -197,13 +197,10 @@
   return PV.parse(versionString).major;
 };
 
-<<<<<<< HEAD
-// Takes in two meteor versions. Returns 0 if equal, 1 if v1 is greater, -1 if
-// v2 is greater.  Versions are strings or PackageVersion objects.
-=======
+
 // Takes in two meteor versions. Returns 0 if equal, a positive number if v1
 // is greater, a negative number if v2 is greater.
->>>>>>> 8149538e
+// Versions are strings or PackageVersion objects.
 PV.compare = function (versionOne, versionTwo) {
   var v1 = versionOne;
   if (typeof v1 === 'string') {
