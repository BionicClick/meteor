--- conflicted
+++ resolved
@@ -63,14 +63,11 @@
   "EJSON.toJSONValue",
   "Email.send",
   "HTTP.call",
-<<<<<<< HEAD
   "HTTP.del",
   "HTTP.get",
   "HTTP.post",
   "HTTP.put",
-=======
   "Match.test",
->>>>>>> 9d83e2a6
   "Meteor",
   "Meteor.Error",
   "Meteor.absoluteUrl",
