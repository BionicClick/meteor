var materialize = UI.materialize;
var toHTML = UI.toHTML;
var toCode = BlazeTools.toJS;

var P = HTML.P;
var CharRef = HTML.CharRef;
var DIV = HTML.DIV;
var Comment = HTML.Comment;
var BR = HTML.BR;
var A = HTML.A;
var UL = HTML.UL;
var LI = HTML.LI;
var SPAN = HTML.SPAN;
var HR = HTML.HR;
var TEXTAREA = HTML.TEXTAREA;
var INPUT = HTML.INPUT;

var evaluateAndFlattenAttributes = function (attrs) {
  return HTML.flattenAttributes(UI.evaluateAttributes(attrs));
};

Tinytest.add("ui - render - basic", function (test) {
  var run = function (input, expectedInnerHTML, expectedHTML, expectedCode) {
    var div = document.createElement("DIV");
    materialize(input, div);
    test.equal(canonicalizeHtml(div.innerHTML), expectedInnerHTML);
    test.equal(toHTML(input), expectedHTML);
    if (typeof expectedCode !== 'undefined')
      test.equal(toCode(input), expectedCode);
  };

  run(P('Hello'),
      '<p>Hello</p>',
      '<p>Hello</p>',
      'HTML.P("Hello")');

  run(null, '', '', 'null');
  run([], '', '', '[]');
  run([null, null], '', '', '[null, null]');

  // Test crazy character references

  // `&zopf;` is "Mathematical double-struck small z" a.k.a. "open-face z"
  run(P(CharRef({html: '&zopf;', str: '\ud835\udd6b'})),
      '<p>\ud835\udd6b</p>',
      '<p>&zopf;</p>',
      'HTML.P(HTML.CharRef({html: "&zopf;", str: "\\ud835\\udd6b"}))');

  run(P({id: CharRef({html: '&zopf;', str: '\ud835\udd6b'})}, 'Hello'),
      '<p id="\ud835\udd6b">Hello</p>',
      '<p id="&zopf;">Hello</p>',
      'HTML.P({id: HTML.CharRef({html: "&zopf;", str: "\\ud835\\udd6b"})}, "Hello")');

  run(P({id: [CharRef({html: '&zopf;', str: '\ud835\udd6b'}), '!']}, 'Hello'),
      '<p id="\ud835\udd6b!">Hello</p>',
      '<p id="&zopf;!">Hello</p>',
      'HTML.P({id: [HTML.CharRef({html: "&zopf;", str: "\\ud835\\udd6b"}), "!"]}, "Hello")');

  // Test comments

  run(DIV(Comment('Test')),
      '<div><!----></div>', // our innerHTML-canonicalization function kills comment contents
      '<div><!--Test--></div>',
      'HTML.DIV(HTML.Comment("Test"))');

  // Test arrays

  run([P('Hello'), P('World')],
      '<p>Hello</p><p>World</p>',
      '<p>Hello</p><p>World</p>',
      '[HTML.P("Hello"), HTML.P("World")]');

  // Test slightly more complicated structure

  run(DIV({'class': 'foo'}, UL(LI(P(A({href: '#one'}, 'One'))),
                               LI(P('Two', BR(), 'Three')))),
      '<div class="foo"><ul><li><p><a href="#one">One</a></p></li><li><p>Two<br>Three</p></li></ul></div>',
      '<div class="foo"><ul><li><p><a href="#one">One</a></p></li><li><p>Two<br>Three</p></li></ul></div>',
      'HTML.DIV({"class": "foo"}, HTML.UL(HTML.LI(HTML.P(HTML.A({href: "#one"}, "One"))), HTML.LI(HTML.P("Two", HTML.BR(), "Three"))))');


  // Test nully attributes
  run(BR({x: null,
          y: [[], []],
          a: [['']]}),
      '<br a="">',
      '<br a="">',
      'HTML.BR({a: [[""]]})');

  run(BR({
    x: function () { return function () { return []; }; },
    a: function () { return function () { return ''; }; }}),
      '<br a="">',
      '<br a="">');
});

// test that we correctly update the 'value' property on input fields
// rather than the 'value' attribute. the 'value' attribute only sets
// the initial value.
Tinytest.add("ui - render - input - value", function (test) {
  var R = ReactiveVar("hello");
  var div = document.createElement("DIV");
  materialize(INPUT({value: function () { return R.get(); }}), div);
  var inputEl = div.querySelector('input');
  test.equal(inputEl.value, "hello");
  inputEl.value = "goodbye";
  R.set("hola");
  Deps.flush();
  test.equal(inputEl.value, "hola");
});

// test that we correctly update the 'checked' property rather than
// the 'checked' attribute on input fields of type 'checkbox'. the
// 'checked' attribute only sets the initial value.
Tinytest.add("ui - render - input - checked", function (test) {
  var R = ReactiveVar(null);
  var div = document.createElement("DIV");
  materialize(INPUT({type: "checkbox", checked: function () { return R.get(); }}), div);
  var inputEl = div.querySelector('input');
  test.equal(inputEl.checked, false);
  inputEl.checked = true;

  R.set("checked");
  Deps.flush();
  R.set(null);
  Deps.flush();
  test.equal(inputEl.checked, false);
});

Tinytest.add("ui - render - textarea", function (test) {
  var run = function (optNode, text, html, code) {
    if (typeof optNode === 'string') {
      // called with args (text, html, code)
      code = html;
      html = text;
      text = optNode;
      optNode = null;
    }
    var div = document.createElement("DIV");
    var node = TEXTAREA(optNode || text);
    materialize(node, div);

    var value = div.querySelector('textarea').value;
    value = value.replace(/\r\n/g, "\n"); // IE8 substitutes \n with \r\n
    test.equal(value, text);

    test.equal(toHTML(node), html);
    if (typeof code === 'string')
      test.equal(toCode(node), code);
  };

  run('Hello',
      '<textarea>Hello</textarea>',
      'HTML.TEXTAREA("Hello")');

  run('\nHello',
      '<textarea>\n\nHello</textarea>',
      'HTML.TEXTAREA("\\nHello")');

  run('</textarea>',
      '<textarea>&lt;/textarea></textarea>',
      'HTML.TEXTAREA("</textarea>")');

  run(CharRef({html: '&amp;', str: '&'}),
      '&',
      '<textarea>&amp;</textarea>',
      'HTML.TEXTAREA(HTML.CharRef({html: "&amp;", str: "&"}))');

  run(['a', function () { return 'b'; }, 'c'],
      'abc',
      '<textarea>abc</textarea>');

});

Tinytest.add("ui - render - closures", function (test) {

  // Reactively change a text node
  (function () {
    var R = ReactiveVar('Hello');
    var test1 = P(function () { return R.get(); });

    test.equal(toHTML(test1), '<p>Hello</p>');

    var div = document.createElement("DIV");
    materialize(test1, div);
    test.equal(canonicalizeHtml(div.innerHTML), "<p>Hello</p>");

    R.set('World');
    Deps.flush();
    test.equal(canonicalizeHtml(div.innerHTML), "<p>World</p>");
  })();

  // Reactively change an array of text nodes
  (function () {
    var R = ReactiveVar(['Hello', ' World']);
    var test1 = P(function () { return R.get(); });

    test.equal(toHTML(test1), '<p>Hello World</p>');

    var div = document.createElement("DIV");
    materialize(test1, div);
    test.equal(canonicalizeHtml(div.innerHTML), "<p>Hello World</p>");

    R.set(['Goodbye', ' World']);
    Deps.flush();
    test.equal(canonicalizeHtml(div.innerHTML), "<p>Goodbye World</p>");
  })();

});

Tinytest.add("ui - render - closure GC", function (test) {
  // test that removing parent element removes listeners and stops autoruns.
  (function () {
    var R = ReactiveVar('Hello');
    var test1 = P(function () { return R.get(); });

    var div = document.createElement("DIV");
    materialize(test1, div);
    test.equal(canonicalizeHtml(div.innerHTML), "<p>Hello</p>");

    R.set('World');
    Deps.flush();
    test.equal(canonicalizeHtml(div.innerHTML), "<p>World</p>");

    test.equal(R.numListeners(), 1);

    $(div).remove();

    test.equal(R.numListeners(), 0);

    R.set('Steve');
    Deps.flush();
    // should not have changed:
    test.equal(canonicalizeHtml(div.innerHTML), "<p>World</p>");
  })();

});

Tinytest.add("ui - render - reactive attributes", function (test) {
  (function () {
    var R = ReactiveVar({'class': ['david gre', CharRef({html: '&euml;', str: '\u00eb'}), 'nspan'],
                         id: 'foo'});

    var spanCode = SPAN(HTML.Attrs(function () { return R.get(); }));

    test.equal(toHTML(spanCode), '<span class="david gre&euml;nspan" id="foo"></span>');

    test.equal(R.numListeners(), 0);

    var div = document.createElement("DIV");
    materialize(spanCode, div);
    test.equal(canonicalizeHtml(div.innerHTML), '<span class="david gre\u00ebnspan" id="foo"></span>');

    test.equal(R.numListeners(), 1);

    var span = div.firstChild;
    test.equal(span.nodeName, 'SPAN');
    span.className += ' blah'; // change the element's class outside of Blaze. this simulates what a jQuery could do

    R.set({'class': 'david smith', id: 'bar'});
    Deps.flush();
    test.equal(canonicalizeHtml(div.innerHTML), '<span class="david blah smith" id="bar"></span>');
    test.equal(R.numListeners(), 1);

    R.set({});
    Deps.flush();
    test.equal(canonicalizeHtml(div.innerHTML), '<span class="blah"></span>');
    test.equal(R.numListeners(), 1);

    $(div).remove();

    test.equal(R.numListeners(), 0);
  })();

  // Test `null`, `undefined`, and `[]` attributes
  (function () {
    var R = ReactiveVar({id: 'foo',
                         aaa: null,
                         bbb: undefined,
                         ccc: [],
                         ddd: [null],
                         eee: [undefined],
                         fff: [[]],
                         ggg: ['x', ['y', ['z']]]});

    var spanCode = SPAN(HTML.Attrs(function () { return R.get(); }));

    test.equal(toHTML(spanCode), '<span id="foo" ggg="xyz"></span>');
    test.equal(toCode(SPAN(R.get())),
               'HTML.SPAN({id: "foo", ggg: ["x", ["y", ["z"]]]})');

    var div = document.createElement("DIV");
    materialize(spanCode, div);
    var span = div.firstChild;
    test.equal(span.nodeName, 'SPAN');

    test.equal(canonicalizeHtml(div.innerHTML), '<span ggg="xyz" id="foo"></span>');
    R.set({id: 'foo', ggg: [[], [], []]});
    Deps.flush();
    test.equal(canonicalizeHtml(div.innerHTML), '<span id="foo"></span>');

    R.set({id: 'foo', ggg: null});
    Deps.flush();
    test.equal(canonicalizeHtml(div.innerHTML), '<span id="foo"></span>');

    R.set({id: 'foo', ggg: ''});
    Deps.flush();
    test.equal(canonicalizeHtml(div.innerHTML), '<span ggg="" id="foo"></span>');

    $(span).remove();

    test.equal(R.numListeners(), 0);
  })();
});

Tinytest.add("ui - render - components", function (test) {
  (function () {
    var counter = 1;
    var buf = [];

    var myComponent = UI.Component.extend({
      init: function () {
        // `this` is the component instance
        var number = counter++;
        this.number = number;

        if (this.parent)
          buf.push('parent of ' + this.number + ' is ' + this.parent.number);

        this.data = function () {
          return this.number;
        };
      },
      created: function () {
        // `this` is the template instance
        buf.push('created ' + this.data);
      },
      render: function () {
        // `this` is the component instance
        return [String(this.number),

                (this.number < 3 ? myComponent : HR())];
      },
      rendered: function () {
        // `this` is the template instance
        var nodeDescr = function (node) {
          if (node.nodeType === 8) // comment
            return '';
          if (node.nodeType === 3) // text
            return node.nodeValue;

          return node.nodeName;
        };

        var start = this.firstNode;
        var end = this.lastNode;
        // skip marker nodes
        while (start !== end && ! nodeDescr(start))
          start = start.nextSibling;
        while (end !== start && ! nodeDescr(end))
          end = end.previousSibling;


        // `this` is the template instance
        buf.push('dom-' + this.data + ' is ' + nodeDescr(start) +'..' +
                 nodeDescr(end));
      },
      destroyed: function () {
        // `this` is the template instance
        buf.push('destroyed ' + this.data);
      }
    });

    var div = document.createElement("DIV");

    materialize(myComponent, div);
    buf.push('---flush---');
    Deps.flush();
    test.equal(buf, ['created 1',
                     'parent of 2 is 1',
                     'created 2',
                     'parent of 3 is 2',
                     'created 3',
                     '---flush---',
                     // (proper order for these has not be thought out:)
                     'dom-1 is 1..HR',
                     'dom-2 is 2..HR',
                     'dom-3 is 3..HR']);

    test.equal(canonicalizeHtml(div.innerHTML), '123<hr>');

    buf.length = 0;
    $(div).remove();
    buf.sort();
    test.equal(buf, ['destroyed 1', 'destroyed 2', 'destroyed 3']);

    // Now use toHTML.  Should still get most of the callbacks (not `rendered`).

    buf.length = 0;
    counter = 1;

    var html = toHTML(myComponent);

    test.equal(buf, ['created 1',
                     'parent of 2 is 1',
                     'created 2',
                     'parent of 3 is 2',
                     'created 3']);

    test.equal(html, '123<hr>');
  })();
});

Tinytest.add("ui - render - findAll", function (test) {
  var found = null;
  var $found = null;

  var myComponent = UI.Component.extend({
    render: function() {
      return DIV([P('first'), P('second')]);
    },
    rendered: function() {
      found = this.findAll('p');
      $found = this.$('p');
    },
  });

  var div = document.createElement("DIV");

  materialize(myComponent, div);
  Deps.flush();

  test.equal(_.isArray(found), true);
  test.equal(_.isArray($found), false);
  test.equal(found.length, 2);
  test.equal($found.length, 2);
});

Tinytest.add("ui - render - reactive attributes 2", function (test) {
  var R1 = ReactiveVar(['foo']);
  var R2 = ReactiveVar(['bar']);

  var spanCode = SPAN(HTML.Attrs(
    { blah: function () { return R1.get(); } },
    function () { return { blah: [function () { return R2.get(); }] }; }));

  var div = document.createElement("DIV");
  materialize(spanCode, div);
  var check = function (expected) {
    test.equal(toHTML(spanCode), expected);
    test.equal(canonicalizeHtml(div.innerHTML), expected);
  };
  check('<span blah="bar"></span>');

  test.equal(R1.numListeners(), 1);
  test.equal(R2.numListeners(), 1);

  R2.set([[]]);
  Deps.flush();
  // We combine `['foo']` with what evaluates to `[[[]]]`, which is nully.
  test.equal(evaluateAndFlattenAttributes(spanCode.attrs).blah, ["foo"]);
  check('<span blah="foo"></span>');

  R2.set([['']]);
  Deps.flush();
  // We combine `['foo']` with what evaluates to `[[['']]]`, which is non-nully.
  test.equal(evaluateAndFlattenAttributes(spanCode.attrs).blah, [[['']]]);
  check('<span blah=""></span>');

  R2.set(null);
  Deps.flush();
  // We combine `['foo']` with `[null]`, which is nully.
  test.equal(evaluateAndFlattenAttributes(spanCode.attrs).blah, ['foo']);
  check('<span blah="foo"></span>');

  R1.set([[], []]);
  Deps.flush();
  // We combine two nully values.
  check('<span></span>');

  R1.set([[], ['foo']]);
  Deps.flush();
  check('<span blah="foo"></span>');

  // clean up

  $(div).remove();

  test.equal(R1.numListeners(), 0);
  test.equal(R2.numListeners(), 0);
});

Tinytest.add("ui - render - SVG", function (test) {
  if (! document.createElementNS) {
    // IE 8
    return;
  }

  var fillColor = ReactiveVar('red');
  var classes = ReactiveVar('one two');

  var content = DIV({'class': 'container'}, HTML.SVG(
    {width: 100, height: 100},
    HTML.CIRCLE({cx: 50, cy: 50, r: 40,
                 stroke: 'black', 'stroke-width': 3,
                 'class': function () { return classes.get(); },
                 fill: function () { return fillColor.get(); }})));

  var div = document.createElement("DIV");
  materialize(content, div);

  var circle = div.querySelector('.container > svg > circle');
  test.equal(circle.getAttribute('fill'), 'red');
  test.equal(circle.className.baseVal, 'one two');

  fillColor.set('green');
  classes.set('two three');
  Deps.flush();
  test.equal(circle.getAttribute('fill'), 'green');
  test.equal(circle.className.baseVal, 'two three');

  test.equal(circle.nodeName, 'circle');
  test.equal(circle.namespaceURI, "http://www.w3.org/2000/svg");
  test.equal(circle.parentNode.namespaceURI, "http://www.w3.org/2000/svg");
});

Tinytest.add("ui - UI.render", function (test) {
  var div = document.createElement("DIV");
  document.body.appendChild(div);

  var R = ReactiveVar('aaa');
  var tmpl = UI.Component.extend({
    render: function () {
      var self = this;
      return SPAN(function () {
        return (self.get('greeting') || 'Hello') + ' ' + R.get();
      });
    }
  });

  UI.insert(UI.render(tmpl), div);
  UI.insert(UI.renderWithData(tmpl, {greeting: 'Bye'}), div);
  test.equal(canonicalizeHtml(div.innerHTML),
             "<span>Hello aaa</span><span>Bye aaa</span>");
  R.set('bbb');
  Deps.flush();
  test.equal(canonicalizeHtml(div.innerHTML),
             "<span>Hello bbb</span><span>Bye bbb</span>");

  document.body.removeChild(div);
});

Tinytest.add("ui - UI.getDataContext", function (test) {
  var div = document.createElement("DIV");

  var tmpl = UI.Component.extend({
    render: function () {
      return SPAN();
    }
  });

  UI.insert(UI.renderWithData(tmpl, {foo: "bar"}), div);
  var span = $(div).children('SPAN')[0];
  test.isTrue(span);
  test.equal(UI.getElementData(span), {foo: "bar"});
});

<<<<<<< HEAD
Tinytest.add("ui - attributes", function (test) {
  var SPAN = HTML.SPAN;
  var amp = HTML.CharRef({html: '&amp;', str: '&'});

  test.equal(HTML.toHTML(SPAN({title: ['M', amp, 'Ms']}, 'M', amp, 'M candies')),
             '<span title="M&amp;Ms">M&amp;M candies</span>');

  // test that evaluateAttributes calls functions in both normal and dynamic attributes
  test.equal(evaluateAndFlattenAttributes({x: function () { return 'abc'; }}),
             { x: 'abc' });
  test.equal(evaluateAndFlattenAttributes([{x: function () { return 'abc'; } },
                                    {}]),
             { x: 'abc' });
  test.equal(evaluateAndFlattenAttributes(
    [{x: function () { return 'abc'; } },
     function () { return { x: function () { return 'def'; } }; }]),
             { x: 'def' });
=======
Tinytest.add("ui - UI.render _nestInCurrentComputation flag", function (test) {
  _.each([true, false], function (nest) {

    var firstComputation;
    var rv1 = new ReactiveVar;
    var rv2 = new ReactiveVar;

    // Render a component in an autorun. Save the current computation
    // from the first time we run the render function. Invalidate the
    // autorun, and check whether that stops the computation from the
    // first time the component rendered.

    var tmpl = UI.Component.extend({
      render: function () {
        return function () {
          if (! firstComputation) {
            firstComputation = Deps.currentComputation;
          }
          return rv1.get();
        };
      }
    });

    Deps.autorun(function () {
      rv2.get(); // register a dependency
      UI.render(tmpl, undefined, {
        _nestInCurrentComputation: nest
      });
    });

    rv2.set("foo");
    Deps.flush();

    // If we nested inside the current computation, then we expect the
    // computation from within the render function to have been stopped
    // when the outer computation was invalidated.
    if (nest) {
      test.equal(firstComputation.stopped, true);
    } else {
      test.equal(firstComputation.stopped, false);
    }
  });
>>>>>>> 65b1eadf
});<|MERGE_RESOLUTION|>--- conflicted
+++ resolved
@@ -565,7 +565,6 @@
   test.equal(UI.getElementData(span), {foo: "bar"});
 });
 
-<<<<<<< HEAD
 Tinytest.add("ui - attributes", function (test) {
   var SPAN = HTML.SPAN;
   var amp = HTML.CharRef({html: '&amp;', str: '&'});
@@ -583,7 +582,8 @@
     [{x: function () { return 'abc'; } },
      function () { return { x: function () { return 'def'; } }; }]),
              { x: 'def' });
-=======
+});
+
 Tinytest.add("ui - UI.render _nestInCurrentComputation flag", function (test) {
   _.each([true, false], function (nest) {
 
@@ -626,5 +626,4 @@
       test.equal(firstComputation.stopped, false);
     }
   });
->>>>>>> 65b1eadf
 });