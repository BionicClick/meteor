--- conflicted
+++ resolved
@@ -466,13 +466,8 @@
       // Test that deleting a user logs out that user's connections.
       Meteor.loginWithPassword(this.username, this.password, expect(function (err) {
         test.isFalse(err);
-<<<<<<< HEAD
         Accounts.connection.call("removeUser", self.username);
-      });
-=======
-        Meteor.call("removeUser", self.username);
-      }));
->>>>>>> f2e3481d
+      }));
     },
     waitForLoggedOutStep
   ]);
