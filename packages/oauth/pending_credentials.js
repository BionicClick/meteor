//
// When an oauth request is made, Meteor receives oauth credentials
// in one browser tab, and temporarily persists them while that
// tab is closed, then retrieves them in the browser tab that
// initiated the credential request.
//
// _pendingCredentials is the storage mechanism used to share the
// credential between the 2 tabs
//


// Collection containing pending credentials of oauth credential requests
<<<<<<< HEAD
// Has key, credential, and createdAt fields.
Oauth._pendingCredentials = new Meteor.Collection(
=======
// Has token, credential, and createdAt fields.
OAuth._pendingCredentials = new Meteor.Collection(
>>>>>>> 6329d7f2
  "meteor_oauth_pendingCredentials", {
    _preventAutopublish: true
  });

<<<<<<< HEAD
Oauth._pendingCredentials._ensureIndex('key', {unique: 1});
Oauth._pendingCredentials._ensureIndex('createdAt');
=======
OAuth._pendingCredentials._ensureIndex('token', {unique: 1});
OAuth._pendingCredentials._ensureIndex('createdAt');
>>>>>>> 6329d7f2



// Periodically clear old entries that were never retrieved
var _cleanStaleResults = function() {
  // Remove credentials older than 1 minute
  var timeCutoff = new Date();
  timeCutoff.setMinutes(timeCutoff.getMinutes() - 1);
  OAuth._pendingCredentials.remove({ createdAt: { $lt: timeCutoff } });
};
var _cleanupHandle = Meteor.setInterval(_cleanStaleResults, 60 * 1000);


<<<<<<< HEAD
// Stores the key and credential in the _pendingCredentials collection
// XXX After oauth token encryption is added to Meteor, apply it here too
=======
var OAuthEncryption = Package["oauth-encryption"] && Package["oauth-encryption"].OAuthEncryption;

var usingOAuthEncryption = function () {
  return OAuthEncryption && OAuthEncryption.keyIsLoaded();
};


// Stores the token and credential in the _pendingCredentials collection
>>>>>>> 6329d7f2
//
// @param key {string}
// @param credential {string}   The credential to store
//
<<<<<<< HEAD
Oauth._storePendingCredential = function (key, credential) {
  if (credential instanceof Error)
    credential = storableError(credential);

  Oauth._pendingCredentials.insert({
    key: key,
=======
OAuth._storePendingCredential = function (credentialToken, credential) {
  if (credential instanceof Error)
    credential = storableError(credential);

  OAuth._pendingCredentials.insert({
    token: credentialToken,
>>>>>>> 6329d7f2
    credential: credential,
    createdAt: new Date()
  });
};


// Retrieves and removes a credential from the _pendingCredentials collection
//
// @param key {string}
//
<<<<<<< HEAD
Oauth._retrievePendingCredential = function (key) {
  check(key, String);

  var pendingCredential = Oauth._pendingCredentials.findOne({ key:key });
=======
OAuth._retrievePendingCredential = function (credentialToken) {
  check(credentialToken, String);

  var pendingCredential = OAuth._pendingCredentials.findOne({ token:credentialToken });
>>>>>>> 6329d7f2
  if (pendingCredential) {
    OAuth._pendingCredentials.remove({ _id: pendingCredential._id });
    if (pendingCredential.credential.error)
      return recreateError(pendingCredential.credential.error);
    else
      return pendingCredential.credential;
  } else {
    return undefined;
  }
};


// Convert an Error into an object that can be stored in mongo
// Note: A Meteor.Error is reconstructed as a Meteor.Error
// All other error classes are reconstructed as a plain Error.
var storableError = function(error) {
  var plainObject = {};
  Object.getOwnPropertyNames(error).forEach(function(key) {
    plainObject[key] = error[key];
  });

  // Keep track of whether it's a Meteor.Error
  if(error instanceof Meteor.Error) {
    plainObject['meteorError'] = true;
  }

  return { error: plainObject };
};

// Create an error from the error format stored in mongo
var recreateError = function(errorDoc) {
  var error;

  if (errorDoc.meteorError) {
    error = new Meteor.Error();
    delete errorDoc.meteorError;
  } else {
    error = new Error();
  }

  Object.getOwnPropertyNames(errorDoc).forEach(function(key) {
    error[key] = errorDoc[key];
  });

  return error;
};<|MERGE_RESOLUTION|>--- conflicted
+++ resolved
@@ -10,24 +10,14 @@
 
 
 // Collection containing pending credentials of oauth credential requests
-<<<<<<< HEAD
 // Has key, credential, and createdAt fields.
-Oauth._pendingCredentials = new Meteor.Collection(
-=======
-// Has token, credential, and createdAt fields.
 OAuth._pendingCredentials = new Meteor.Collection(
->>>>>>> 6329d7f2
   "meteor_oauth_pendingCredentials", {
     _preventAutopublish: true
   });
 
-<<<<<<< HEAD
-Oauth._pendingCredentials._ensureIndex('key', {unique: 1});
-Oauth._pendingCredentials._ensureIndex('createdAt');
-=======
-OAuth._pendingCredentials._ensureIndex('token', {unique: 1});
+OAuth._pendingCredentials._ensureIndex('key', {unique: 1});
 OAuth._pendingCredentials._ensureIndex('createdAt');
->>>>>>> 6329d7f2
 
 
 
@@ -41,10 +31,8 @@
 var _cleanupHandle = Meteor.setInterval(_cleanStaleResults, 60 * 1000);
 
 
-<<<<<<< HEAD
 // Stores the key and credential in the _pendingCredentials collection
 // XXX After oauth token encryption is added to Meteor, apply it here too
-=======
 var OAuthEncryption = Package["oauth-encryption"] && Package["oauth-encryption"].OAuthEncryption;
 
 var usingOAuthEncryption = function () {
@@ -53,26 +41,16 @@
 
 
 // Stores the token and credential in the _pendingCredentials collection
->>>>>>> 6329d7f2
 //
 // @param key {string}
 // @param credential {string}   The credential to store
 //
-<<<<<<< HEAD
-Oauth._storePendingCredential = function (key, credential) {
-  if (credential instanceof Error)
-    credential = storableError(credential);
-
-  Oauth._pendingCredentials.insert({
-    key: key,
-=======
-OAuth._storePendingCredential = function (credentialToken, credential) {
+OAuth._storePendingCredential = function (key, credential) {
   if (credential instanceof Error)
     credential = storableError(credential);
 
   OAuth._pendingCredentials.insert({
-    token: credentialToken,
->>>>>>> 6329d7f2
+    key: key,
     credential: credential,
     createdAt: new Date()
   });
@@ -83,17 +61,10 @@
 //
 // @param key {string}
 //
-<<<<<<< HEAD
-Oauth._retrievePendingCredential = function (key) {
+OAuth._retrievePendingCredential = function (key) {
   check(key, String);
 
-  var pendingCredential = Oauth._pendingCredentials.findOne({ key:key });
-=======
-OAuth._retrievePendingCredential = function (credentialToken) {
-  check(credentialToken, String);
-
-  var pendingCredential = OAuth._pendingCredentials.findOne({ token:credentialToken });
->>>>>>> 6329d7f2
+  var pendingCredential = OAuth._pendingCredentials.findOne({ key:key });
   if (pendingCredential) {
     OAuth._pendingCredentials.remove({ _id: pendingCredential._id });
     if (pendingCredential.credential.error)
