--- conflicted
+++ resolved
@@ -18,17 +18,10 @@
     oauthBinding.prepareRequestToken(callbackUrl);
 
     // Keep track of request token so we can verify it on the next step
-<<<<<<< HEAD
     Oauth._storeRequestToken(query.state,
       oauthBinding.requestToken,
       oauthBinding.requestTokenSecret
     );
-=======
-    requestTokens[query.state] = {
-      requestToken: oauthBinding.requestToken,
-      requestTokenSecret: oauthBinding.requestTokenSecret
-    };
->>>>>>> f016894e
 
     // support for scope/name parameters
     var redirectUrl = undefined;
