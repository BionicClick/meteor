--- conflicted
+++ resolved
@@ -1,10 +1,6 @@
 Package.describe({
   summary: "Common code for OAuth1-based login services",
-<<<<<<< HEAD
-  version: "1.0.0-cordova4"
-=======
   version: "1.0.1-rc0"
->>>>>>> 9bbdc824
 });
 
 Package.on_use(function (api) {
