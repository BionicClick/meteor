--- conflicted
+++ resolved
@@ -1,10 +1,6 @@
 Package.describe({
   summary: "Allows templates to be defined in .html files",
-<<<<<<< HEAD
-  version: '1.0.8-pre.0'
-=======
   version: '1.0.8-pre.2'
->>>>>>> 2d9bb654
 });
 
 // Today, this package is closely intertwined with Handlebars, meaning
