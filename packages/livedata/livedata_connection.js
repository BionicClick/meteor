--- conflicted
+++ resolved
@@ -8,12 +8,9 @@
 //   or an object as a test hook (see code)
 // Options:
 //   reloadWithOutstanding: is it OK to reload if there are outstanding methods?
-<<<<<<< HEAD
 //   headers: extra headers to send on the websockets connection, for
 //     server-to-server DDP only
-=======
 //   onDDPNegotiationVersionFailure: callback when version negotiation fails.
->>>>>>> 842b6fec
 var Connection = function (url, options) {
   var self = this;
   options = _.extend({
@@ -37,11 +34,8 @@
     self._stream = url;
   } else {
     self._stream = new LivedataTest.ClientStream(url, {
-<<<<<<< HEAD
+      retry: options.retry,
       headers: options.headers
-=======
-      retry: options.retry
->>>>>>> 842b6fec
     });
   }
 
@@ -1398,23 +1392,8 @@
 //     "/",
 //     "ddp+sockjs://ddp--****-foo.meteor.com/sockjs"
 //
-<<<<<<< HEAD
-DDP.connect = function (url, _reloadOnUpdate, _headers) {
-  if (typeof _reloadOnUpdate === "object" && _headers === undefined) {
-    _headers = _reloadOnUpdate;
-    _reloadOnUpdate = false;
-  }
-  var ret = new Connection(
-    url,
-    {
-      reloadOnUpdate: _reloadOnUpdate,
-      headers: _headers
-    }
-  );
-=======
 DDP.connect = function (url, options) {
   var ret = new Connection(url, options);
->>>>>>> 842b6fec
   allConnections.push(ret); // hack. see below.
   return ret;
 };
