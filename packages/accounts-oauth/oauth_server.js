--- conflicted
+++ resolved
@@ -6,21 +6,13 @@
 
   check(options.oauth, {credentialToken: String});
 
-<<<<<<< HEAD
-  if (!Oauth.hasCredential(options.oauth.credentialToken)) {
+  var result = Oauth.retrieveCredential(options.oauth.credentialToken);
+
+  if (!result) {
     // OAuth credentialToken is not recognized, which could be either
     // because the popup was closed by the user before completion, or
     // some sort of error where the oauth provider didn't talk to our
     // server correctly and closed the popup somehow.
-=======
-  var result = Oauth.retrieveCredential(options.oauth.credentialToken);
-
-  if (!result) {
-    // OAuth credentialToken is not recognized, which could be either because the popup
-    // was closed by the user before completion, or some sort of error where
-    // the oauth provider didn't talk to our server correctly and closed the
-    // popup somehow.
->>>>>>> 53a7e818
     //
     // We assume it was user canceled and report it as such, using a
     // numeric code that the client recognizes (XXX this will get
