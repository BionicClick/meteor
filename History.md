--- conflicted
+++ resolved
@@ -1,6 +1,5 @@
 ## v.NEXT
 
-<<<<<<< HEAD
 * Speed up updates of NPM modules by patching NPM to work around
   https://github.com/npm/npm/issues/3265 instead of passing `--force`.
 
@@ -11,7 +10,7 @@
   state.  #2088
 
 Patches contributed by GitHub users awwx
-=======
+
 
 ## v0.8.1.1
 
@@ -21,7 +20,6 @@
 
 * Loosen the checks on the `options` argument to `Collection.find` to
   allow undefined values.
->>>>>>> 399629e9
 
 
 ## v0.8.1
